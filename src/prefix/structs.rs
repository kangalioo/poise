--- conflicted
+++ resolved
@@ -178,15 +178,11 @@
     /// If Some, the framework will react to message edits by editing the corresponding bot response
     /// with the new result.
     pub edit_tracker: Option<parking_lot::RwLock<super::EditTracker>>,
-<<<<<<< HEAD
     /// Wether or not to ignore message edits on messages outside the cache.
     /// This can happen if the message edit happens while the command is being invoked, or the
     /// original message wasn't a command.
     pub ignore_edit_tracker_cache: bool,
-    /// Whether to broadcast a typing indicator while executing this commmand's action.
-    pub broadcast_typing: BroadcastTypingBehavior,
-=======
->>>>>>> 9353e8e0
+
     /// Whether commands in messages emitted by the bot itself should be executed as well.
     pub execute_self_messages: bool,
     /// Whether command names should be compared case-insensitively.
@@ -213,11 +209,7 @@
             mention_as_prefix: true,
             command_check: |_| Box::pin(async { Ok(true) }),
             edit_tracker: None,
-<<<<<<< HEAD
             ignore_edit_tracker_cache: false,
-            broadcast_typing: BroadcastTypingBehavior::None,
-=======
->>>>>>> 9353e8e0
             execute_self_messages: false,
             case_insensitive_commands: true,
             // help_when_mentioned: true,
